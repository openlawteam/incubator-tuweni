--- conflicted
+++ resolved
@@ -58,14 +58,13 @@
 
 static String buildTag() {
     return ''
-<<<<<<< HEAD
-=======
+
   }
   if (System.getenv('BUILD_TIMESTAMP') != null) {
     return DateTimeFormatter.ofPattern("-yyyyMMddHHmmss").withLocale(Locale.US).withZone( ZoneId.systemDefault() ).format(Instant.now())
   }
   return '-SNAPSHOT'
->>>>>>> feecec6f
+
 }
 
 
